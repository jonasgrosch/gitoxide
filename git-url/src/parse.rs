use std::{borrow::Cow, convert::Infallible};

pub use bstr;
use bstr::{BStr, BString, ByteSlice};

use crate::Scheme;

/// The Error returned by [`parse()`]
#[derive(Debug, thiserror::Error)]
#[allow(missing_docs)]
pub enum Error {
    #[error("Could not decode URL as UTF8")]
    Utf8(#[from] std::str::Utf8Error),
    #[error(transparent)]
    Url(#[from] url::ParseError),
<<<<<<< HEAD
    #[error("Protocol {protocol:?} is not supported")]
    UnsupportedProtocol { protocol: String },
    #[error("urls require the path to the repository")]
    MissingResourceLocation,
    #[error("file urls require an absolute or relative path to the repository repository")]
    MissingRepositoryPath,
    #[error("\"{url}\" is not a valid local path")]
    NotALocalFile { url: BString },
=======
    #[error("Paths cannot be empty")]
    EmptyPath,
>>>>>>> 3e275505
    #[error("Relative URLs are not permitted: {url:?}")]
    RelativeUrl { url: String },
}

impl From<Infallible> for Error {
    fn from(_: Infallible) -> Self {
        unreachable!("Cannot actually happen, but it seems there can't be a blanket impl for this")
    }
}

fn str_to_protocol(s: &str) -> Scheme {
    Scheme::from(s)
}

fn guess_protocol(url: &[u8]) -> Option<&str> {
    match url.find_byte(b':') {
        Some(colon_pos) => {
            if url[..colon_pos].find_byte(b'.').is_some() {
                "ssh"
            } else {
                url.get(colon_pos + 1..).and_then(|from_colon| {
                    (from_colon.contains(&b'/') || from_colon.contains(&b'\\')).then(|| "file")
                })?
            }
        }
        None => "file",
    }
    .into()
}

fn sanitize_for_protocol<'a>(protocol: &str, url: &'a str) -> Cow<'a, str> {
    match protocol {
        "ssh" => url.replacen(':', "/", 1).into(),
        _ => url.into(),
    }
}

fn has_no_explicit_protocol(url: &[u8]) -> bool {
    url.find(b"://").is_none()
}

fn to_owned_url(url: url::Url) -> Result<crate::Url, Error> {
    Ok(crate::Url {
        serialize_alternative_form: false,
        scheme: str_to_protocol(url.scheme()),
        user: if url.username().is_empty() {
            None
        } else {
            Some(url.username().into())
        },
        host: url.host_str().map(Into::into),
        port: url.port(),
        path: url.path().into(),
    })
}

/// Parse the given `bytes` as git url.
///
/// # Note
///
/// We cannot and should never have to deal with UTF-16 encoded windows strings, so bytes input is acceptable.
/// For file-paths, we don't expect UTF8 encoding either.
pub fn parse(input: &BStr) -> Result<crate::Url, Error> {
    let guessed_protocol = guess_protocol(input).ok_or_else(|| Error::NotALocalFile { url: input.into() })?;
    let path_without_file_protocol = input.strip_prefix(b"file://");
    if path_without_file_protocol.is_some() || (has_no_explicit_protocol(input) && guessed_protocol == "file") {
        let path: BString = path_without_file_protocol
            .map(|stripped_path| {
                #[cfg(windows)]
                {
                    if stripped_path.starts_with(b"/") {
                        input
                            .to_str()
                            .ok()
                            .and_then(|url| {
                                let path = url::Url::parse(url).ok()?.to_file_path().ok()?;
                                path.is_absolute().then(|| git_path::into_bstr(path).into_owned())
                            })
                            .unwrap_or_else(|| stripped_path.into())
                    } else {
                        stripped_path.into()
                    }
                }
                #[cfg(not(windows))]
                {
                    stripped_path.into()
                }
            })
            .unwrap_or_else(|| input.into());
        if path.is_empty() {
            return Err(Error::MissingRepositoryPath);
        }
        let input_starts_with_file_protocol = input.starts_with(b"file://");
        if input_starts_with_file_protocol {
            let wanted = cfg!(windows).then(|| &[b'\\', b'/'] as &[_]).unwrap_or(&[b'/']);
            if !wanted.iter().any(|w| path.contains(w)) {
                return Err(Error::MissingRepositoryPath);
            }
        }
        return Ok(crate::Url {
            scheme: Scheme::File,
            path,
            serialize_alternative_form: !input_starts_with_file_protocol,
            ..Default::default()
        });
    }

    let url_str = std::str::from_utf8(input)?;
    let (mut url, mut sanitized_scp) = match url::Url::parse(url_str) {
        Ok(url) => (url, false),
        Err(url::ParseError::RelativeUrlWithoutBase) => {
            // happens with bare paths as well as scp like paths. The latter contain a ':' past the host portion,
            // which we are trying to detect.
            (
                url::Url::parse(&format!(
                    "{}://{}",
                    guessed_protocol,
                    sanitize_for_protocol(guessed_protocol, url_str)
                ))?,
                true,
            )
        }
        Err(err) => return Err(err.into()),
    };
    // SCP like URLs without user parse as 'something' with the scheme being the 'host'. Hosts always have dots.
    if url.scheme().find('.').is_some() {
        // try again with prefixed protocol
        url = url::Url::parse(&format!("ssh://{}", sanitize_for_protocol("ssh", url_str)))?;
        sanitized_scp = true;
    }
    if url.path().is_empty() && ["ssh", "git"].contains(&url.scheme()) {
        return Err(Error::MissingResourceLocation);
    }
    if url.cannot_be_a_base() {
        return Err(Error::RelativeUrl { url: url.into() });
    }

    to_owned_url(url).map(|url| url.serialize_alternate_form(sanitized_scp))
}<|MERGE_RESOLUTION|>--- conflicted
+++ resolved
@@ -13,19 +13,12 @@
     Utf8(#[from] std::str::Utf8Error),
     #[error(transparent)]
     Url(#[from] url::ParseError),
-<<<<<<< HEAD
-    #[error("Protocol {protocol:?} is not supported")]
-    UnsupportedProtocol { protocol: String },
     #[error("urls require the path to the repository")]
     MissingResourceLocation,
     #[error("file urls require an absolute or relative path to the repository repository")]
     MissingRepositoryPath,
     #[error("\"{url}\" is not a valid local path")]
     NotALocalFile { url: BString },
-=======
-    #[error("Paths cannot be empty")]
-    EmptyPath,
->>>>>>> 3e275505
     #[error("Relative URLs are not permitted: {url:?}")]
     RelativeUrl { url: String },
 }
