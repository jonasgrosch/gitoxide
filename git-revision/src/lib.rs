//! Interact with git revisions by parsing them from rev-specs and turning them into rev-specs.
//!
//! One can also describe revisions using a different algorithm.
<<<<<<< HEAD
#![deny(unsafe_code, missing_docs, rust_2018_idioms)]
=======
//! ## Feature Flags
#![cfg_attr(
    feature = "document-features",
    cfg_attr(doc, doc = ::document_features::document_features!())
)]
#![forbid(unsafe_code)]
#![deny(missing_docs, rust_2018_idioms)]
>>>>>>> 1df379ab

/// Access to collections optimized for keys that are already a hash.
pub use hash_hasher;

///
pub mod describe;
pub use describe::function::describe;

///
pub mod spec;<|MERGE_RESOLUTION|>--- conflicted
+++ resolved
@@ -1,17 +1,12 @@
 //! Interact with git revisions by parsing them from rev-specs and turning them into rev-specs.
 //!
 //! One can also describe revisions using a different algorithm.
-<<<<<<< HEAD
-#![deny(unsafe_code, missing_docs, rust_2018_idioms)]
-=======
 //! ## Feature Flags
 #![cfg_attr(
     feature = "document-features",
     cfg_attr(doc, doc = ::document_features::document_features!())
 )]
-#![forbid(unsafe_code)]
-#![deny(missing_docs, rust_2018_idioms)]
->>>>>>> 1df379ab
+#![deny(unsafe_code, missing_docs, rust_2018_idioms)]
 
 /// Access to collections optimized for keys that are already a hash.
 pub use hash_hasher;
