[package]
name = "git-odb"
version = "0.32.0"
repository = "https://github.com/Byron/gitoxide"
authors = ["Sebastian Thiel <sebastian.thiel@icloud.com>"]
license = "MIT/Apache-2.0"
description = "Implements various git object databases"
edition = "2018"
include = ["src/**/*", "CHANGELOG.md"]

[lib]
doctest = false

[features]
internal-testing-git-features-parallel = ["git-features/parallel"]
## Data structures implement `serde::Serialize` and `serde::Deserialize`.
serde1 = ["serde", "git-hash/serde1", "git-object/serde1", "git-pack/serde1" ]

[[test]]
name = "multi-threaded"
path = "tests/odb-multi-threaded.rs"
required-features = ["internal-testing-git-features-parallel"]

[[test]]
name = "single-threaded"
path = "tests/odb-single-threaded.rs"
required-features = []

[dependencies]
<<<<<<< HEAD
git-features = { version = "^0.22.3", path = "../git-features", features = ["rustsha1", "walkdir", "zlib", "crc32" ] }
=======
git-features = { version = "^0.22.4", path = "../git-features", features = ["rustsha1", "walkdir", "zlib", "crc32" ] }
git-path = { version = "^0.4.1", path = "../git-path" }
>>>>>>> 1d4600ae
git-hash = { version = "^0.9.9", path = "../git-hash" }
git-path = { version = "^0.4.2", path = "../git-path" }
git-quote = { version = "^0.2.1", path = "../git-quote" }
git-object = { version = "^0.20.3", path = "../git-object" }
git-pack = { version = "^0.22.0", path = "../git-pack" }
serde = { version = "1.0.114", optional = true, default-features = false, features = ["derive"]}

tempfile = "3.1.0"
thiserror = "1.0.26"
parking_lot = { version = "0.12.0" }
arc-swap = "1.5.0"

document-features = { version = "0.2.0", optional = true }

[dev-dependencies]
git-testtools = { path = "../tests/tools"}
git-actor = { path = "../git-actor" }
pretty_assertions = "1.0.0"
filetime = "0.2.15"
maplit = "1.0.2"

[package.metadata.docs.rs]
features = ["document-features", "serde1"]
rustdoc-args = ["--cfg", "docsrs"]<|MERGE_RESOLUTION|>--- conflicted
+++ resolved
@@ -27,12 +27,7 @@
 required-features = []
 
 [dependencies]
-<<<<<<< HEAD
-git-features = { version = "^0.22.3", path = "../git-features", features = ["rustsha1", "walkdir", "zlib", "crc32" ] }
-=======
 git-features = { version = "^0.22.4", path = "../git-features", features = ["rustsha1", "walkdir", "zlib", "crc32" ] }
-git-path = { version = "^0.4.1", path = "../git-path" }
->>>>>>> 1d4600ae
 git-hash = { version = "^0.9.9", path = "../git-hash" }
 git-path = { version = "^0.4.2", path = "../git-path" }
 git-quote = { version = "^0.2.1", path = "../git-quote" }
